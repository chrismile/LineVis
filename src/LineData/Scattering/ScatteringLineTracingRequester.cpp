--- conflicted
+++ resolved
@@ -410,14 +410,8 @@
         }
     }
 
-<<<<<<< HEAD
-    //__debugbreak();
-    KdTree<Empty> kd_tree_exit_dirs;
-    kd_tree_exit_dirs.build(exit_directions);
-=======
     KdTree<Empty>* kd_tree_exit_dirs = new KdTree<Empty>;
     kd_tree_exit_dirs->build(exit_directions);
->>>>>>> 95a065d6
 
     lineData->setExitDirections(kd_tree_exit_dirs);
 
