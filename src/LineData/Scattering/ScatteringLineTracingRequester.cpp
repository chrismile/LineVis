/*
 * BSD 2-Clause License
 *
 * Copyright (c) 2021, Christoph Neuhauser
 * All rights reserved.
 *
 * Redistribution and use in source and binary forms, with or without
 * modification, are permitted provided that the following conditions are met:
 *
 * * Redistributions of source code must retain the above copyright notice, this
 *   list of conditions and the following disclaimer.
 *
 * * Redistributions in binary form must reproduce the above copyright notice,
 *   this list of conditions and the following disclaimer in the documentation
 *   and/or other materials provided with the distribution.
 *
 * THIS SOFTWARE IS PROVIDED BY THE COPYRIGHT HOLDERS AND CONTRIBUTORS "AS IS"
 * AND ANY EXPRESS OR IMPLIED WARRANTIES, INCLUDING, BUT NOT LIMITED TO, THE
 * IMPLIED WARRANTIES OF MERCHANTABILITY AND FITNESS FOR A PARTICULAR PURPOSE ARE
 * DISCLAIMED. IN NO EVENT SHALL THE COPYRIGHT HOLDER OR CONTRIBUTORS BE LIABLE
 * FOR ANY DIRECT, INDIRECT, INCIDENTAL, SPECIAL, EXEMPLARY, OR CONSEQUENTIAL
 * DAMAGES (INCLUDING, BUT NOT LIMITED TO, PROCUREMENT OF SUBSTITUTE GOODS OR
 * SERVICES; LOSS OF USE, DATA, OR PROFITS; OR BUSINESS INTERRUPTION) HOWEVER
 * CAUSED AND ON ANY THEORY OF LIABILITY, WHETHER IN CONTRACT, STRICT LIABILITY,
 * OR TORT (INCLUDING NEGLIGENCE OR OTHERWISE) ARISING IN ANY WAY OUT OF THE USE
 * OF THIS SOFTWARE, EVEN IF ADVISED OF THE POSSIBILITY OF SUCH DAMAGE.
 */

#include <boost/filesystem.hpp>

#include <Utils/AppSettings.hpp>
#include <Utils/File/Logfile.hpp>
#include <Utils/File/FileUtils.hpp>
#include <Utils/File/FileLoader.hpp>
#include <Utils/Events/Stream/Stream.hpp>
#include <ImGui/ImGuiWrapper.hpp>
#include <ImGui/imgui_custom.h>
#include <ImGui/imgui_stdlib.h>
#include <stdint.h>

#include <IsosurfaceCpp/src/MarchingCubes.hpp>
#include <IsosurfaceCpp/src/SnapMC.hpp>

#include "Utils/TriangleNormals.hpp"
#include "Utils/MeshSmoothing.hpp"
#include "Utils/IndexMesh.hpp"
#include "LineDataScattering.hpp"
#include "ScatteringLineTracingRequester.hpp"
#include "Texture3d.hpp"
#include "DtPathTrace.hpp"

ScatteringLineTracingRequester::ScatteringLineTracingRequester(
        sgl::TransferFunctionWindow& transferFunctionWindow
#ifdef USE_VULKAN_INTEROP
        , sgl::vk::Renderer* rendererVk
#endif
) : transferFunctionWindow(transferFunctionWindow)
#ifdef USE_VULKAN_INTEROP
        , rendererVk(rendererVk)
#endif
{
    loadGridDataSetList();
    lineDensityFieldSmoothingPass = std::make_shared<LineDensityFieldSmoothingPass>(rendererVk);
    requesterThread = std::thread(&ScatteringLineTracingRequester::mainLoop, this);
}

ScatteringLineTracingRequester::~ScatteringLineTracingRequester() {
    join();
    cached_grid.delete_maybe();
}

void ScatteringLineTracingRequester::loadGridDataSetList() {
    gridDataSetNames.clear();
    gridDataSetFilenames.clear();
    gridDataSetNames.emplace_back("Local file...");

    const std::string lineDataSetsDirectory = sgl::AppSettings::get()->getDataDirectory() + "LineDataSets/";
    std::string filename = lineDataSetsDirectory + "grids.json";
    if (sgl::FileUtils::get()->exists(filename)) {
        // Parse the passed JSON file.
        std::ifstream jsonFileStream(filename.c_str());
        Json::CharReaderBuilder builder;
        JSONCPP_STRING errorString;
        Json::Value root;
        if (!parseFromStream(builder, jsonFileStream, &root, &errorString)) {
            sgl::Logfile::get()->writeError(errorString);
            return;
        }
        jsonFileStream.close();

        Json::Value sources = root["grids"];
        for (Json::Value::const_iterator sourceIt = sources.begin(); sourceIt != sources.end(); ++sourceIt) {
            DataSetInformation dataSetInformation;
            Json::Value source = *sourceIt;

            gridDataSetNames.push_back(source["name"].asString());
            gridDataSetFilenames.push_back(source["filename"].asString());
        }
    }
}

void ScatteringLineTracingRequester::renderGui() {
    sgl::ImGuiWrapper::get()->setNextWindowStandardPosSize(3072, 1146, 760, 628);
    if (ImGui::Begin("Scattering Line Tracer", &showWindow)) {
        bool changed = false;
        if (ImGui::Combo(
                "Data Set", &selectedGridDataSetIndex, gridDataSetNames.data(),
                int(gridDataSetNames.size()))) {
            if (selectedGridDataSetIndex >= 1) {
                gridDataSetFilename = gridDataSetFilenames.at(selectedGridDataSetIndex - 1);
                changed = true;
            }
        }
        if (selectedGridDataSetIndex == 0) {
            ImGui::InputText("##griddatasetfilenamelabel", &gridDataSetFilename);
            ImGui::SameLine();
            if (ImGui::Button("Load File")) {
                changed = true;
            }
        }

        changed |= ImGui::SliderFloat("Camera FOV",
                                      &tracing_settings.camera_fov_deg, 5.0f, 90.0f);
        changed |= ImGui::SliderFloat3("Camera Position",
                                       &tracing_settings.camera_position.x, -10, 10);
        changed |= ImGui::SliderFloat3("Camera Look At",
                                       &tracing_settings.camera_look_at.x, -10, 10);

        // TODO(Felix): What if user enters negative numbers?
        changed |= ImGui::InputInt("Res X", (int*)&tracing_settings.res_x);
        changed |= ImGui::InputInt("Res X", (int*)&tracing_settings.res_y);
        changed |= ImGui::InputInt("Samples per Pixel",
                                   (int*)&tracing_settings.samples_per_pixel);

        changed |= ImGui::SliderFloat3("Extinction",
                                      &tracing_settings.extinction.x, 0.0f, 100.0f);
        changed |= ImGui::SliderFloat3("Scattering Albedo",
                                      &tracing_settings.scattering_albedo.x, 0.0f, 1.0f);
        changed |= ImGui::SliderFloat3("G",
                                      &tracing_settings.g.x, 0.0f, 1.0f);

        if (changed) {
            requestNewData();
        }
    }
    ImGui::End();
}

void ScatteringLineTracingRequester::requestNewData() {
    if (gridDataSetFilename.empty()) {
        return;
    }

    Json::Value request;
    const std::string lineDataSetsDirectory = sgl::AppSettings::get()->getDataDirectory() + "LineDataSets/";

    request["gridDataSetFilename"] = boost::filesystem::absolute(
            lineDataSetsDirectory + gridDataSetFilename).generic_string();

#define add_to_request(thing) request[#thing] = tracing_settings.thing
    add_to_request(camera_fov_deg);
    add_to_request(camera_position.x);
    add_to_request(camera_position.y);
    add_to_request(camera_position.z);

    add_to_request(camera_look_at.x);
    add_to_request(camera_look_at.y);
    add_to_request(camera_look_at.z);

    add_to_request(res_x);
    add_to_request(res_y);

    add_to_request(samples_per_pixel);

    add_to_request(extinction.x);
    add_to_request(extinction.y);
    add_to_request(extinction.z);

    add_to_request(scattering_albedo.x);
    add_to_request(scattering_albedo.y);
    add_to_request(scattering_albedo.z);

    add_to_request(g.x);
    add_to_request(g.y);
    add_to_request(g.z);
#undef add_to_request

    queueRequestJson(request);
    isProcessingRequest = true;
}

bool ScatteringLineTracingRequester::getHasNewData(DataSetInformation& dataSetInformation, LineDataPtr& lineData) {
    Json::Value reply;
    if (getReplyJson(reply, lineData)) {
        isProcessingRequest = false;
        return true;
    }
    return false;
}

void ScatteringLineTracingRequester::queueRequestJson(const Json::Value& request) {
    {
        std::lock_guard<std::mutex> lock(replyMutex);
        requestMessage = request;
        requestLineData = LineDataPtr(new LineDataScattering(
                transferFunctionWindow
#ifdef USE_VULKAN_INTEROP
                , rendererVk
#endif
        ));
        hasRequest = true;
    }
    hasRequestConditionVariable.notify_all();
}

bool ScatteringLineTracingRequester::getReplyJson(Json::Value& reply, LineDataPtr& lineData) {
    bool hasReply;
    {
        std::lock_guard<std::mutex> lock(replyMutex);
        hasReply = this->hasReply;
        if (hasReply) {
            reply = replyMessage;
            lineData = replyLineData;
        }

        // Now, new requests can be worked on.
        this->hasReply = false;
        this->replyMessage.clear();
        this->replyLineData = LineDataPtr();
    }
    hasReplyConditionVariable.notify_all();
    return hasReply;
}

void ScatteringLineTracingRequester::join() {
    if (!programIsFinished) {
        {
            std::lock_guard<std::mutex> lock(requestMutex);
            programIsFinished = true;
            hasRequest = true;

            {
                std::lock_guard<std::mutex> lock(replyMutex);
                this->hasReply = false;
                this->replyMessage.clear();
            }
            hasReplyConditionVariable.notify_all();
        }
        hasRequestConditionVariable.notify_all();
        if (requesterThread.joinable()) {
            requesterThread.join();
        }
    }
}

void ScatteringLineTracingRequester::mainLoop() {
    while (true) {
        std::unique_lock<std::mutex> requestLock(requestMutex);
        hasRequestConditionVariable.wait(requestLock, [this] { return hasRequest; });

        if (programIsFinished) {
            break;
        }

        if (hasRequest) {
            Json::Value request = requestMessage;
            std::shared_ptr<LineDataScattering> lineData = std::static_pointer_cast<LineDataScattering>(requestLineData);
            hasRequest = false;
            isProcessingRequest = true;
            requestLock.unlock();

            Json::Value reply = traceLines(request, lineData);

            std::lock_guard<std::mutex> replyLock(requestMutex);
            hasReply = true;
            replyMessage = reply;
            replyLineData = lineData;
            isProcessingRequest = false;
        }
    }
}

Json::Value ScatteringLineTracingRequester::traceLines(
        const Json::Value& request, std::shared_ptr<LineDataScattering>& lineData)
{
    std::string gridDataSetFilename = request["gridDataSetFilename"].asString();

    // if the user changed the file
    if (gridDataSetFilename != cached_grid_file_name) {
        cached_grid.delete_maybe();
        cached_grid_file_name = gridDataSetFilename;
        cached_grid = load_xyz_file(cached_grid_file_name);
    }

    PathInfo pi {};
    pi.camera_pos = {
        request["camera_position.x"].asFloat(),
        request["camera_position.y"].asFloat(),
        request["camera_position.z"].asFloat(),
    };
    // TODO(Felix): use look at here
    pi.ray_direction = glm::normalize(glm::vec3{1.0f,1.0f,1.0f});

    VolumeInfo vi {};
    vi.grid = cached_grid;
    vi.extinction = {
        request["extinction.x"].asFloat(),
        request["extinction.y"].asFloat(),
        request["extinction.z"].asFloat()
    };
    vi.scattering_albedo = {
        request["scattering_albedo.x"].asFloat(),
        request["scattering_albedo.y"].asFloat(),
        request["scattering_albedo.z"].asFloat()
    };
    vi.g = {
        request["g.x"].asFloat(),
        request["g.y"].asFloat(),
        request["g.z"].asFloat()
    };


    float camera_fov_deg = request["camera_fov_deg"].asFloat();
    uint32_t res_x = request["res_x"].asUInt();
    uint32_t res_y = request["res_y"].asUInt();
    uint32_t samples_per_pixel = request["samples_per_pixel"].asUInt();


    Trajectories trajectories;
    pi.pass_number = 0;
    Random::init(tracing_settings.seed);

    { // NEW

        glm::vec3 Y = { 0, 0, -1 };
        glm::vec3 X = glm::cross(pi.ray_direction, Y);
        Y = glm::cross(X, pi.ray_direction);

        float camera_fov_rad = glm::radians(camera_fov_deg);
        float grid_width = tan(camera_fov_rad / 2) * 2 * tracing_settings.focal_length;
        float grid_height = res_y * 1.0 / res_x * grid_width;

        glm::vec3 P0 =
            pi.camera_pos +
            pi.ray_direction * tracing_settings.focal_length -
            0.5f * Y * grid_height -
            0.5f * X * grid_width;

        // Pixel loop
        for (int y = 0; y < res_y; ++y) {
            for (int x = 0; x < res_x; ++x) {
                glm::vec3 P =
                    P0 +
                    X * (x*1.0f/(res_x-1)) * grid_width +
                    Y * (y*1.0f/(res_y-1)) * grid_height;

                P = glm::normalize(P - pi.camera_pos);

                pi.ray_direction = P;
                // Sample loop

                for (int i = 0; i < samples_per_pixel; ++i) {
                    pi.pass_number = i;
                    // DTPathtrace(PI, S.VolInfo, &RayPack);
                    dt_path_trace(pi, vi, &trajectories);
                }
            }
        }

<<<<<<< HEAD
        float minVal = std::numeric_limits<float>::max();
        float maxVal = std::numeric_limits<float>::lowest();

        size_t totalSize = gridSizeX * gridSizeY * gridSizeZ;
#if _OPENMP >= 201107
        #pragma omp parallel for default(none) shared(cachedGridData, totalSize) \
        reduction(min: minVal) reduction(max: maxVal)
#endif
        for (int i = 0; i < totalSize; i++) {
            float val = cachedGridData[i];
            minVal = std::min(minVal, val);
            maxVal = std::max(maxVal, val);
        }

#if _OPENMP >= 201107
        #pragma omp parallel for default(none) shared(cachedGridData, totalSize, minVal, maxVal)
#endif
        for (int i = 0; i < totalSize; i++) {
            cachedGridData[i] = (cachedGridData[i] - minVal) / (maxVal - minVal);
        }

        createScalarFieldTexture();
        createIsosurface();
=======
>>>>>>> 76e04bc7
    }

    // TODO: This function normalizes the vertex positions of the trajectories;
    //   should we also normalize the grid size?
    normalizeTrajectoriesVertexPositions(trajectories, nullptr);

    lineData->setDataSetInformation(gridDataSetFilename, { "Attribute #1" });
<<<<<<< HEAD
    lineData->setGridData(
#ifdef USE_VULKAN_INTEROP
            cachedScalarFieldTexture,
#endif
            outlineTriangleIndices, outlineVertexPositions, outlineVertexNormals,
            cachedGridSizeX, cachedGridSizeY, cachedGridSizeZ,
            cachedVoxelSizeX, cachedVoxelSizeY, cachedVoxelSizeZ);
=======
    lineData->setGridData(cached_grid);
>>>>>>> 76e04bc7
    lineData->setTrajectoryData(trajectories);

    return {};
}

void ScatteringLineTracingRequester::createScalarFieldTexture() {
    sgl::vk::ImageSettings imageSettings;
    imageSettings.width = cachedGridSizeX;
    imageSettings.height = cachedGridSizeY;
    imageSettings.depth = cachedGridSizeZ;
    imageSettings.imageType = VK_IMAGE_TYPE_3D;
    imageSettings.format = VK_FORMAT_R32_SFLOAT;

    sgl::vk::ImageSamplerSettings samplerSettings;
    sgl::vk::Device* device = sgl::AppSettings::get()->getPrimaryDevice();
    imageSettings.usage = VK_IMAGE_USAGE_SAMPLED_BIT | VK_IMAGE_USAGE_TRANSFER_DST_BIT;
    cachedScalarFieldTexture = std::make_shared<sgl::vk::Texture>(
            device, imageSettings, samplerSettings);
    cachedScalarFieldTexture->getImage()->uploadData(
            cachedGridSizeX * cachedGridSizeY * cachedGridSizeZ * sizeof(float), cachedGridData);
}

void ScatteringLineTracingRequester::createIsosurface() {
    outlineTriangleIndices.clear();
    outlineVertexPositions.clear();
    outlineVertexNormals.clear();

    uint32_t maxDimSize = std::max(cachedGridSizeX, std::max(cachedGridSizeY, cachedGridSizeZ));
    sgl::AABB3 gridAabb;
    gridAabb.min = glm::vec3(0.0f, 0.0f, 0.0f);
    gridAabb.max = glm::vec3(cachedGridSizeX, cachedGridSizeY, cachedGridSizeZ);
    sgl::AABB3 gridAabbResized;
    gridAabbResized.max = glm::vec3(cachedGridSizeX, cachedGridSizeY, cachedGridSizeZ) * 0.5f / float(maxDimSize);
    gridAabbResized.min = -gridAabbResized.max;

    std::vector<glm::vec3> isosurfaceVertexPositions;
    std::vector<glm::vec3> isosurfaceVertexNormals;

    const float gamma = 0.3f;
    bool shallSmoothScalarField = true;
#ifndef USE_VULKAN_INTEROP
    shallSmoothScalarField = false;
#endif
    if (!shallSmoothScalarField) {
        polygonizeSnapMC(
                cachedGridData, int(cachedGridSizeX), int(cachedGridSizeY), int(cachedGridSizeZ),
                1e-4f, gamma, isosurfaceVertexPositions, isosurfaceVertexNormals);

    }
#ifdef USE_VULKAN_INTEROP
    else {
        int padding = 4;
        int smoothedGridSizeX = int(cachedGridSizeX) + 2 * padding;
        int smoothedGridSizeY = int(cachedGridSizeY) + 2 * padding;
        int smoothedGridSizeZ = int(cachedGridSizeZ) + 2 * padding;
        gridAabb.min = glm::vec3(padding, padding, padding);
        gridAabb.max = glm::vec3(cachedGridSizeX, cachedGridSizeY, cachedGridSizeZ);
        float* scalarFieldSmoothed = lineDensityFieldSmoothingPass->smoothScalarFieldCpu(
                cachedScalarFieldTexture, padding);
        polygonizeSnapMC(
                scalarFieldSmoothed, int(smoothedGridSizeX), int(smoothedGridSizeY), int(smoothedGridSizeZ),
                1e-4f, gamma, isosurfaceVertexPositions, isosurfaceVertexNormals);
        delete[] scalarFieldSmoothed;
    }
#endif

    if (!isosurfaceVertexPositions.empty()) {
        computeSharedIndexRepresentation(
                isosurfaceVertexPositions, isosurfaceVertexNormals,
                outlineTriangleIndices, outlineVertexPositions, outlineVertexNormals);
        normalizeVertexPositions(outlineVertexPositions, gridAabb, nullptr);

        laplacianSmoothing(outlineTriangleIndices, outlineVertexPositions);
    }
}<|MERGE_RESOLUTION|>--- conflicted
+++ resolved
@@ -290,6 +290,9 @@
         cached_grid.delete_maybe();
         cached_grid_file_name = gridDataSetFilename;
         cached_grid = load_xyz_file(cached_grid_file_name);
+
+        createScalarFieldTexture();
+        createIsosurface();
     }
 
     PathInfo pi {};
@@ -366,51 +369,20 @@
                 }
             }
         }
-
-<<<<<<< HEAD
-        float minVal = std::numeric_limits<float>::max();
-        float maxVal = std::numeric_limits<float>::lowest();
-
-        size_t totalSize = gridSizeX * gridSizeY * gridSizeZ;
-#if _OPENMP >= 201107
-        #pragma omp parallel for default(none) shared(cachedGridData, totalSize) \
-        reduction(min: minVal) reduction(max: maxVal)
-#endif
-        for (int i = 0; i < totalSize; i++) {
-            float val = cachedGridData[i];
-            minVal = std::min(minVal, val);
-            maxVal = std::max(maxVal, val);
-        }
-
-#if _OPENMP >= 201107
-        #pragma omp parallel for default(none) shared(cachedGridData, totalSize, minVal, maxVal)
-#endif
-        for (int i = 0; i < totalSize; i++) {
-            cachedGridData[i] = (cachedGridData[i] - minVal) / (maxVal - minVal);
-        }
-
-        createScalarFieldTexture();
-        createIsosurface();
-=======
->>>>>>> 76e04bc7
     }
 
     // TODO: This function normalizes the vertex positions of the trajectories;
     //   should we also normalize the grid size?
-    normalizeTrajectoriesVertexPositions(trajectories, nullptr);
+    //normalizeTrajectoriesVertexPositions(trajectories, nullptr);
 
     lineData->setDataSetInformation(gridDataSetFilename, { "Attribute #1" });
-<<<<<<< HEAD
     lineData->setGridData(
 #ifdef USE_VULKAN_INTEROP
             cachedScalarFieldTexture,
 #endif
             outlineTriangleIndices, outlineVertexPositions, outlineVertexNormals,
-            cachedGridSizeX, cachedGridSizeY, cachedGridSizeZ,
-            cachedVoxelSizeX, cachedVoxelSizeY, cachedVoxelSizeZ);
-=======
-    lineData->setGridData(cached_grid);
->>>>>>> 76e04bc7
+            cached_grid.size_x, cached_grid.size_y, cached_grid.size_z,
+            cached_grid.voxel_size_x, cached_grid.voxel_size_y, cached_grid.voxel_size_z);
     lineData->setTrajectoryData(trajectories);
 
     return {};
@@ -418,9 +390,9 @@
 
 void ScatteringLineTracingRequester::createScalarFieldTexture() {
     sgl::vk::ImageSettings imageSettings;
-    imageSettings.width = cachedGridSizeX;
-    imageSettings.height = cachedGridSizeY;
-    imageSettings.depth = cachedGridSizeZ;
+    imageSettings.width = cached_grid.size_x;
+    imageSettings.height = cached_grid.size_y;
+    imageSettings.depth = cached_grid.size_z;
     imageSettings.imageType = VK_IMAGE_TYPE_3D;
     imageSettings.format = VK_FORMAT_R32_SFLOAT;
 
@@ -430,7 +402,7 @@
     cachedScalarFieldTexture = std::make_shared<sgl::vk::Texture>(
             device, imageSettings, samplerSettings);
     cachedScalarFieldTexture->getImage()->uploadData(
-            cachedGridSizeX * cachedGridSizeY * cachedGridSizeZ * sizeof(float), cachedGridData);
+            cached_grid.size_x * cached_grid.size_y * cached_grid.size_z * sizeof(float), cached_grid.data);
 }
 
 void ScatteringLineTracingRequester::createIsosurface() {
@@ -438,12 +410,12 @@
     outlineVertexPositions.clear();
     outlineVertexNormals.clear();
 
-    uint32_t maxDimSize = std::max(cachedGridSizeX, std::max(cachedGridSizeY, cachedGridSizeZ));
+    uint32_t maxDimSize = std::max(cached_grid.size_x, std::max(cached_grid.size_y, cached_grid.size_z));
     sgl::AABB3 gridAabb;
     gridAabb.min = glm::vec3(0.0f, 0.0f, 0.0f);
-    gridAabb.max = glm::vec3(cachedGridSizeX, cachedGridSizeY, cachedGridSizeZ);
+    gridAabb.max = glm::vec3(cached_grid.size_x, cached_grid.size_y, cached_grid.size_z);
     sgl::AABB3 gridAabbResized;
-    gridAabbResized.max = glm::vec3(cachedGridSizeX, cachedGridSizeY, cachedGridSizeZ) * 0.5f / float(maxDimSize);
+    gridAabbResized.max = glm::vec3(cached_grid.size_x, cached_grid.size_y, cached_grid.size_z) * 0.5f / float(maxDimSize);
     gridAabbResized.min = -gridAabbResized.max;
 
     std::vector<glm::vec3> isosurfaceVertexPositions;
@@ -456,18 +428,18 @@
 #endif
     if (!shallSmoothScalarField) {
         polygonizeSnapMC(
-                cachedGridData, int(cachedGridSizeX), int(cachedGridSizeY), int(cachedGridSizeZ),
+                cached_grid.data, int(cached_grid.size_x), int(cached_grid.size_y), int(cached_grid.size_z),
                 1e-4f, gamma, isosurfaceVertexPositions, isosurfaceVertexNormals);
 
     }
 #ifdef USE_VULKAN_INTEROP
     else {
         int padding = 4;
-        int smoothedGridSizeX = int(cachedGridSizeX) + 2 * padding;
-        int smoothedGridSizeY = int(cachedGridSizeY) + 2 * padding;
-        int smoothedGridSizeZ = int(cachedGridSizeZ) + 2 * padding;
+        int smoothedGridSizeX = int(cached_grid.size_x) + 2 * padding;
+        int smoothedGridSizeY = int(cached_grid.size_y) + 2 * padding;
+        int smoothedGridSizeZ = int(cached_grid.size_z) + 2 * padding;
         gridAabb.min = glm::vec3(padding, padding, padding);
-        gridAabb.max = glm::vec3(cachedGridSizeX, cachedGridSizeY, cachedGridSizeZ);
+        gridAabb.max = glm::vec3(cached_grid.size_x, cached_grid.size_y, cached_grid.size_z);
         float* scalarFieldSmoothed = lineDensityFieldSmoothingPass->smoothScalarFieldCpu(
                 cachedScalarFieldTexture, padding);
         polygonizeSnapMC(
