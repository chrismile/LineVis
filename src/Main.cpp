/*
 * BSD 2-Clause License
 *
 * Copyright (c) 2020, Christoph Neuhauser
 * All rights reserved.
 *
 * Redistribution and use in source and binary forms, with or without
 * modification, are permitted provided that the following conditions are met:
 *
 * * Redistributions of source code must retain the above copyright notice, this
 *   list of conditions and the following disclaimer.
 *
 * * Redistributions in binary form must reproduce the above copyright notice,
 *   this list of conditions and the following disclaimer in the documentation
 *   and/or other materials provided with the distribution.
 *
 * THIS SOFTWARE IS PROVIDED BY THE COPYRIGHT HOLDERS AND CONTRIBUTORS "AS IS"
 * AND ANY EXPRESS OR IMPLIED WARRANTIES, INCLUDING, BUT NOT LIMITED TO, THE
 * IMPLIED WARRANTIES OF MERCHANTABILITY AND FITNESS FOR A PARTICULAR PURPOSE ARE
 * DISCLAIMED. IN NO EVENT SHALL THE COPYRIGHT HOLDER OR CONTRIBUTORS BE LIABLE
 * FOR ANY DIRECT, INDIRECT, INCIDENTAL, SPECIAL, EXEMPLARY, OR CONSEQUENTIAL
 * DAMAGES (INCLUDING, BUT NOT LIMITED TO, PROCUREMENT OF SUBSTITUTE GOODS OR
 * SERVICES; LOSS OF USE, DATA, OR PROFITS; OR BUSINESS INTERRUPTION) HOWEVER
 * CAUSED AND ON ANY THEORY OF LIABILITY, WHETHER IN CONTRACT, STRICT LIABILITY,
 * OR TORT (INCLUDING NEGLIGENCE OR OTHERWISE) ARISING IN ANY WAY OUT OF THE USE
 * OF THIS SOFTWARE, EVEN IF ADVISED OF THE POSSIBILITY OF SUCH DAMAGE.
 */

#ifdef USE_PYTHON
#ifdef PYTHONHOME_PATH
#include <cstdlib>
#endif
#include <Python.h>
#endif

#ifdef USE_OSPRAY
#include <ospray/ospray.h>
#include "Renderers/Ospray/OsprayRenderer.hpp"
#endif

#include <Utils/File/FileUtils.hpp>
#include <Utils/File/Logfile.hpp>
#include <Utils/AppSettings.hpp>
#include <Utils/AppLogic.hpp>
#include <Graphics/Window.hpp>

#ifdef USE_VULKAN_INTEROP
#include <Graphics/Vulkan/Utils/Device.hpp>
#endif

#include "MainApp.hpp"

int main(int argc, char *argv[]) {
    // Initialize the filesystem utilities
    sgl::FileUtils::get()->initialize("LineVis", argc, argv);

    // Load the file containing the app settings
    std::string settingsFile = sgl::FileUtils::get()->getConfigDirectory() + "settings.txt";
    sgl::AppSettings::get()->loadSettings(settingsFile.c_str());
    sgl::AppSettings::get()->getSettings().addKeyValue("window-multisamples", 0);
    sgl::AppSettings::get()->getSettings().addKeyValue("window-debugContext", true);
    sgl::AppSettings::get()->getSettings().addKeyValue("window-vSync", true);
    sgl::AppSettings::get()->getSettings().addKeyValue("window-resizable", true);
    sgl::AppSettings::get()->getSettings().addKeyValue("window-savePosition", true);
#ifdef DATA_PATH
    if (!sgl::FileUtils::get()->directoryExists("Data") && !sgl::FileUtils::get()->directoryExists("../Data")) {
        sgl::AppSettings::get()->setDataDirectory(DATA_PATH);
    }
#endif

    ImVector<ImWchar> fontRanges;
    ImFontGlyphRangesBuilder builder;
    builder.AddChar(L'\u03BB'); // lambda
    builder.BuildRanges(&fontRanges);
    sgl::AppSettings::get()->setLoadGUI(fontRanges.Data);

    sgl::AppSettings::get()->createWindow();

#if defined(USE_VULKAN_INTEROP)
    std::vector<const char*> raytracingDeviceExtensions = {
            VK_KHR_ACCELERATION_STRUCTURE_EXTENSION_NAME,
            VK_KHR_RAY_TRACING_PIPELINE_EXTENSION_NAME,
            VK_KHR_MAINTENANCE3_EXTENSION_NAME,
            VK_KHR_PIPELINE_LIBRARY_EXTENSION_NAME,
            VK_KHR_DEFERRED_HOST_OPERATIONS_EXTENSION_NAME,
            VK_KHR_BUFFER_DEVICE_ADDRESS_EXTENSION_NAME,
            VK_KHR_RAY_QUERY_EXTENSION_NAME,
            VK_EXT_SCALAR_BLOCK_LAYOUT_EXTENSION_NAME
    };
    sgl::AppSettings::get()->initializeVulkanInteropSupport({}, raytracingDeviceExtensions);
    for (const char* deviceExtension : raytracingDeviceExtensions) {
        if (!sgl::AppSettings::get()->getPrimaryDevice()->isDeviceExtensionSupported(deviceExtension)) {
            sgl::Logfile::get()->writeInfo(
                    std::string() + "Warning: Vulkan interoperability support was enabled, but the Vulkan device "
                    "extension " + deviceExtension + " is not supported on this system.");
        }
    }
#endif

    sgl::AppSettings::get()->initializeSubsystems();

#ifdef USE_PYTHON
<<<<<<< HEAD
    Py_SetPythonHome(L"./python3");
=======
#ifdef PYTHONHOME_PATH
    const char* pythonhomeEnvVar = getenv("PYTHONHOME");
    if (!pythonhomeEnvVar || strlen(pythonhomeEnvVar) == 0) {
        Py_SetPythonHome(PYTHONHOME_PATH);
    }
#endif
>>>>>>> 4dfcc8fc
    Py_Initialize();
#endif

    auto app = new MainApp();
    app->run();
    delete app;

    sgl::AppSettings::get()->release();

#ifdef USE_PYTHON
    Py_Finalize();
#endif

#ifdef USE_OSPRAY
    if (OsprayRenderer::getIsOsprayInitialized()) {
        ospShutdown();
    }
#endif

    return 0;
}<|MERGE_RESOLUTION|>--- conflicted
+++ resolved
@@ -100,16 +100,12 @@
     sgl::AppSettings::get()->initializeSubsystems();
 
 #ifdef USE_PYTHON
-<<<<<<< HEAD
-    Py_SetPythonHome(L"./python3");
-=======
 #ifdef PYTHONHOME_PATH
     const char* pythonhomeEnvVar = getenv("PYTHONHOME");
     if (!pythonhomeEnvVar || strlen(pythonhomeEnvVar) == 0) {
         Py_SetPythonHome(PYTHONHOME_PATH);
     }
 #endif
->>>>>>> 4dfcc8fc
     Py_Initialize();
 #endif
 
